--- conflicted
+++ resolved
@@ -84,16 +84,6 @@
 	ServeSocketFile string
 	ServeTCPPort    int64
 
-<<<<<<< HEAD
-	Noop                    bool
-	TestOnReplica           bool
-	MigrateOnReplica        bool
-	OkToDropTable           bool
-	InitiallyDropOldTable   bool
-	InitiallyDropGhostTable bool
-	CutOverType             CutOver
-	ManagedRowCopy          bool
-=======
 	Noop                         bool
 	TestOnReplica                bool
 	MigrateOnReplica             bool
@@ -102,7 +92,7 @@
 	InitiallyDropOldTable        bool
 	InitiallyDropGhostTable      bool
 	CutOverType                  CutOver
->>>>>>> 2663b00e
+	ManagedRowCopy               bool
 
 	TableEngine               string
 	RowsEstimate              int64
