--- conflicted
+++ resolved
@@ -27,12 +27,8 @@
 const (
 	AllEventsUpToLockProcessed ChangelogState = "AllEventsUpToLockProcessed"
 	GhostTableMigrated         ChangelogState = "GhostTableMigrated"
-<<<<<<< HEAD
-	Migrated                   ChangelogState = "Migrated"
-=======
-	AllEventsUpToLockProcessed ChangelogState = "AllEventsUpToLockProcessed"
+  Migrated                   ChangelogState = "Migrated"
 	ReadMigrationRangeValues   ChangelogState = "ReadMigrationRangeValues"
->>>>>>> eee8ffe7
 )
 
 func ReadChangelogState(s string) ChangelogState {
