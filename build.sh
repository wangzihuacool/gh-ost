#!/bin/bash
#
#

<<<<<<< HEAD
RELEASE_VERSION="1.0.24"
=======
RELEASE_VERSION="1.0.26"
>>>>>>> b718bf69

function build {
    osname=$1
    osshort=$2
    GOOS=$3
    GOARCH=$4

    echo "Building ${osname} binary"
    export GOOS
    export GOARCH
    go build -ldflags "$ldflags" -o $buildpath/$target go/cmd/gh-ost/main.go

    if [ $? -ne 0 ]; then
        echo "Build failed for ${osname}"
        exit 1
    fi

    (cd $buildpath && tar cfz ./gh-ost-binary-${osshort}-${timestamp}.tar.gz $target)
}

buildpath=/tmp/gh-ost
target=gh-ost
timestamp=$(date "+%Y%m%d%H%M%S")
ldflags="-X main.AppVersion=${RELEASE_VERSION}"
export GO15VENDOREXPERIMENT=1

mkdir -p ${buildpath}
build macOS osx darwin amd64
build GNU/Linux linux linux amd64

echo "Binaries found in:"
ls -1 $buildpath/gh-ost-binary*${timestamp}.tar.gz<|MERGE_RESOLUTION|>--- conflicted
+++ resolved
@@ -2,11 +2,7 @@
 #
 #
 
-<<<<<<< HEAD
-RELEASE_VERSION="1.0.24"
-=======
 RELEASE_VERSION="1.0.26"
->>>>>>> b718bf69
 
 function build {
     osname=$1
